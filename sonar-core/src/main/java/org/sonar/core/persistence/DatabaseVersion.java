--- conflicted
+++ resolved
@@ -33,16 +33,7 @@
  */
 public class DatabaseVersion implements BatchComponent, ServerComponent {
 
-<<<<<<< HEAD
-  public static final int LAST_VERSION = 703;
-=======
-  public static final int LAST_VERSION = 603;
-
-  public static enum Status {
-    UP_TO_DATE, REQUIRES_UPGRADE, REQUIRES_DOWNGRADE, FRESH_INSTALL
-  }
-
->>>>>>> dc0ef8c3
+  public static final int LAST_VERSION = 703;  
   /**
    * List of all the tables.
    * This list is hardcoded because we didn't succeed in using java.sql.DatabaseMetaData#getTables() in the same way
