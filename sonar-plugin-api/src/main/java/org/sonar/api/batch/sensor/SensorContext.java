--- conflicted
+++ resolved
@@ -19,31 +19,32 @@
  */
 package org.sonar.api.batch.sensor;
 
+import com.google.common.annotations.Beta;
 import org.sonar.api.batch.fs.FileSystem;
 import org.sonar.api.batch.fs.InputFile;
+import org.sonar.api.batch.measure.Metric;
 import org.sonar.api.batch.rule.ActiveRules;
 import org.sonar.api.batch.sensor.duplication.DuplicationBuilder;
 import org.sonar.api.batch.sensor.duplication.DuplicationGroup;
 import org.sonar.api.batch.sensor.duplication.DuplicationTokenBuilder;
 import org.sonar.api.batch.sensor.highlighting.HighlightingBuilder;
 import org.sonar.api.batch.sensor.issue.Issue;
+import org.sonar.api.batch.sensor.issue.IssueBuilder;
 import org.sonar.api.batch.sensor.measure.Measure;
+import org.sonar.api.batch.sensor.measure.MeasureBuilder;
 import org.sonar.api.batch.sensor.symbol.SymbolTableBuilder;
-import org.sonar.api.batch.sensor.test.TestCase;
 import org.sonar.api.config.Settings;
+
+import javax.annotation.CheckForNull;
 
 import java.io.Serializable;
 import java.util.List;
 
 /**
-<<<<<<< HEAD
- * See {@link Sensor#execute(SensorContext)}
- * @since 5.0
-=======
  * Experimental - do not use
  * @since 4.4
->>>>>>> 40ef7ce4
  */
+@Beta
 public interface SensorContext {
 
   /**
@@ -64,16 +65,56 @@
   // ----------- MEASURES --------------
 
   /**
-   * Fluent builder to create a new {@link Measure}. Don't forget to call {@link Measure#save()} once all parameters are provided.
+   * Builder to create a new {@link Measure}.
    */
-  <G extends Serializable> Measure<G> newMeasure();
+  <G extends Serializable> MeasureBuilder<G> measureBuilder();
+
+  /**
+   * Find a project measure.
+   */
+  @CheckForNull
+  Measure getMeasure(String metricKey);
+
+  /**
+   * Find a project measure.
+   */
+  @CheckForNull
+  <G extends Serializable> Measure<G> getMeasure(Metric<G> metric);
+
+  /**
+   * Find a file measure.
+   */
+  @CheckForNull
+  Measure getMeasure(InputFile file, String metricKey);
+
+  /**
+   * Find a file measure.
+   */
+  @CheckForNull
+  <G extends Serializable> Measure<G> getMeasure(InputFile file, Metric<G> metric);
+
+  /**
+   * Add a measure. Use {@link #measureBuilder()} to create the new measure.
+   * A measure for a given metric can only be saved once for the same resource.
+   */
+  void addMeasure(Measure<?> measure);
 
   // ----------- ISSUES --------------
 
   /**
-   * Fluent builder to create a new {@link Issue}. Don't forget to call {@link Issue#save()} once all parameters are provided.
+   * Builder to create a new {@link Issue}.
    */
-  Issue newIssue();
+  IssueBuilder issueBuilder();
+
+  /**
+   * Add an issue. Use {@link #issueBuilder()} to create the new issue.
+   * @return <code>true</code> if the new issue is registered, <code>false</code> if:
+   * <ul>
+   * <li>the rule does not exist</li>
+   * <li>the rule is disabled in the Quality profile</li>
+   * </ul>
+   */
+  boolean addIssue(Issue issue);
 
   // ------------ HIGHLIGHTING ------------
 
@@ -109,36 +150,7 @@
   /**
    * Register all duplications of an {@link InputFile}. Use {@link #duplicationBuilder(InputFile)} to create
    * list of duplications.
-   * @since 4.5
    */
   void saveDuplications(InputFile inputFile, List<DuplicationGroup> duplications);
 
-  // ------------ TESTS ------------
-
-  /**
-   * Create a new test case for the given test file.
-   * Don't forget to call {@link TestCase#save()} once all parameters are provided.
-   * @since 5.0
-   */
-  TestCase newTestCase();
-
-  /**
-   * Register coverage of a given test case on another main file. TestCase should have been registered using {@link #testPlanBuilder(InputFile)}
-   * @param testFile test file containing the test case
-   * @param testCaseName name of the test case
-   * @param coveredFile main file that is covered
-   * @param coveredLines list of covered lines
-   * @since 5.0
-   */
-  void saveCoveragePerTest(TestCase testCase, InputFile coveredFile, List<Integer> coveredLines);
-
-  // ------------ DEPENDENCIES ------------
-
-  /**
-   * Declare a dependency between 2 files.
-   * @param weight Weight of the dependency
-   * @since 5.0
-   */
-  void saveDependency(InputFile from, InputFile to, int weight);
-
 }