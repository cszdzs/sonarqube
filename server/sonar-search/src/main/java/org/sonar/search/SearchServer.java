/*
 * SonarQube, open source software quality management tool.
 * Copyright (C) 2008-2014 SonarSource
 * mailto:contact AT sonarsource DOT com
 *
 * SonarQube is free software; you can redistribute it and/or
 * modify it under the terms of the GNU Lesser General Public
 * License as published by the Free Software Foundation; either
 * version 3 of the License, or (at your option) any later version.
 *
 * SonarQube is distributed in the hope that it will be useful,
 * but WITHOUT ANY WARRANTY; without even the implied warranty of
 * MERCHANTABILITY or FITNESS FOR A PARTICULAR PURPOSE.  See the GNU
 * Lesser General Public License for more details.
 *
 * You should have received a copy of the GNU Lesser General Public License
 * along with this program; if not, write to the Free Software Foundation,
 * Inc., 51 Franklin Street, Fifth Floor, Boston, MA  02110-1301, USA.
 */
package org.sonar.search;

import org.apache.commons.lang.StringUtils;
import org.elasticsearch.action.admin.cluster.health.ClusterHealthStatus;
import org.elasticsearch.common.settings.ImmutableSettings;
import org.elasticsearch.common.unit.TimeValue;
import org.elasticsearch.node.Node;
import org.elasticsearch.node.NodeBuilder;
import org.slf4j.LoggerFactory;
import org.sonar.process.MinimumViableSystem;
import org.sonar.process.Monitored;
import org.sonar.process.ProcessEntryPoint;
import org.sonar.process.ProcessLogging;
import org.sonar.process.Props;
import org.sonar.search.script.ListUpdate;

import java.io.File;
import java.net.InetAddress;
import java.util.Collections;
import java.util.HashSet;
import java.util.Set;

public class SearchServer implements Monitored {

  public static final String SONAR_NODE_NAME = "sonar.node.name";
  public static final String ES_PORT_PROPERTY = "sonar.search.port";
  public static final String ES_CLUSTER_PROPERTY = "sonar.cluster.name";
  public static final String ES_CLUSTER_INET = "sonar.cluster.master";
  public static final String ES_MARVEL_HOST = "sonar.search.marvel";

  public static final String SONAR_PATH_HOME = "sonar.path.home";
  public static final String SONAR_PATH_DATA = "sonar.path.data";
  public static final String SONAR_PATH_TEMP = "sonar.path.temp";
  public static final String SONAR_PATH_LOG = "sonar.path.log";

  private static final Integer MINIMUM_INDEX_REPLICATION = 1;

  private final Set<String> nodes = new HashSet<String>();
  private final Set<String> marvels = new HashSet<String>();
  private final Props props;

  private Node node;

  public SearchServer(Props props) {
    this.props = props;
    new MinimumViableSystem().check();

    String esNodesInets = props.value(ES_CLUSTER_INET);
    if (StringUtils.isNotEmpty(esNodesInets)) {
      Collections.addAll(nodes, esNodesInets.split(","));
    }

    String esMarvelInets = props.value(ES_MARVEL_HOST);
    if (StringUtils.isNotEmpty(esMarvelInets)) {
      Collections.addAll(marvels, esMarvelInets.split(","));
    }
  }

  @Override
  public void start() {
<<<<<<< HEAD
    synchronized (lock) {
      Integer port = props.valueAsInt(ES_PORT_PROPERTY);
      String clusterName = props.value(ES_CLUSTER_PROPERTY);

      LoggerFactory.getLogger(SearchServer.class).info("Starting ES[{}] on port: {}", clusterName, port);

      ImmutableSettings.Builder esSettings = ImmutableSettings.settingsBuilder()

        // Disable MCast
        .put("discovery.zen.ping.multicast.enabled", "false")

          // Index storage policies
        .put("index.number_of_shards", "1")
        .put("index.number_of_replicas", MINIMUM_INDEX_REPLICATION)
        .put("index.store.type", "mmapfs")

          // Install our own listUpdate scripts
        .put("script.default_lang", "native")
        .put("script.native." + ListUpdate.NAME + ".type", ListUpdate.UpdateListScriptFactory.class.getName())

          // Node is pure transport
        .put("transport.tcp.port", port)
        .put("http.enabled", false)

          // Setting up ES paths
        .put("path.data", esDataDir().getAbsolutePath())
        .put("path.work", esWorkDir().getAbsolutePath())
        .put("path.logs", esLogDir().getAbsolutePath());

      if (!nodes.isEmpty()) {

        LoggerFactory.getLogger(SearchServer.class).info("Joining ES cluster with master: {}", nodes);
        esSettings.put("discovery.zen.ping.unicast.hosts", StringUtils.join(nodes, ","));
        esSettings.put("node.master", false);
        // Enforce a N/2+1 number of masters in cluster
        esSettings.put("discovery.zen.minimum_master_nodes", 1);
        // Change master pool requirement when in distributed mode
        // esSettings.put("discovery.zen.minimum_master_nodes", (int) Math.floor(nodes.size() / 2.0) + 1);
      }

      // Enable marvel's index creation:
      esSettings.put("action.auto_create_index", ".marvel-*");
      // If we're collecting indexing data send them to the Marvel host(s)
      if (!marvels.isEmpty()) {
        esSettings.put("marvel.agent.exporter.es.hosts", StringUtils.join(marvels, ","));
      }

      // Set cluster coordinates
      esSettings.put("cluster.name", clusterName);
      esSettings.put("node.rack_id", props.value(SONAR_NODE_NAME, "unknown"));
      esSettings.put("cluster.routing.allocation.awareness.attributes", "rack_id");
      if (props.contains(SONAR_NODE_NAME)) {
        esSettings.put("node.name", props.value(SONAR_NODE_NAME));
      } else {
        try {
          esSettings.put("node.name", InetAddress.getLocalHost().getHostName());
        } catch (Exception e) {
          LoggerFactory.getLogger(SearchServer.class).warn("Could not determine hostname", e);
          esSettings.put("node.name", "sq-" + System.currentTimeMillis());
        }
=======
    Integer port = props.valueAsInt(ES_PORT_PROPERTY);
    String clusterName = props.value(ES_CLUSTER_PROPERTY);

    LoggerFactory.getLogger(SearchServer.class).info("Starting ES[{}] on port: {}", clusterName, port);

    ImmutableSettings.Builder esSettings = ImmutableSettings.settingsBuilder()

      // Disable MCast
      .put("discovery.zen.ping.multicast.enabled", "false")

      // Index storage policies
      .put("index.merge.policy.max_merge_at_once", "200")
      .put("index.merge.policy.segments_per_tier", "200")
      .put("index.number_of_shards", "1")
      .put("index.number_of_replicas", MINIMUM_INDEX_REPLICATION)
      .put("index.store.type", "mmapfs")
      .put("indices.store.throttle.type", "merge")
      .put("indices.store.throttle.max_bytes_per_sec", "200mb")

      // Install our own listUpdate scripts
      .put("script.default_lang", "native")
      .put("script.native." + ListUpdate.NAME + ".type", ListUpdate.UpdateListScriptFactory.class.getName())

      // Node is pure transport
      .put("transport.tcp.port", port)
      .put("http.enabled", false)

      // Setting up ES paths
      .put("path.data", esDataDir().getAbsolutePath())
      .put("path.work", esWorkDir().getAbsolutePath())
      .put("path.logs", esLogDir().getAbsolutePath());

    if (!nodes.isEmpty()) {

      LoggerFactory.getLogger(SearchServer.class).info("Joining ES cluster with master: {}", nodes);
      esSettings.put("discovery.zen.ping.unicast.hosts", StringUtils.join(nodes, ","));
      esSettings.put("node.master", false);
      // Enforce a N/2+1 number of masters in cluster
      esSettings.put("discovery.zen.minimum_master_nodes", 1);
      // Change master pool requirement when in distributed mode
      // esSettings.put("discovery.zen.minimum_master_nodes", (int) Math.floor(nodes.size() / 2.0) + 1);
    }

    // Set cluster coordinates
    esSettings.put("cluster.name", clusterName);
    esSettings.put("node.rack_id", props.value(SONAR_NODE_NAME, "unknown"));
    esSettings.put("cluster.routing.allocation.awareness.attributes", "rack_id");
    if (props.contains(SONAR_NODE_NAME)) {
      esSettings.put("node.name", props.value(SONAR_NODE_NAME));
    } else {
      try {
        esSettings.put("node.name", InetAddress.getLocalHost().getHostName());
      } catch (Exception e) {
        LoggerFactory.getLogger(SearchServer.class).warn("Could not determine hostname", e);
        esSettings.put("node.name", "sq-" + System.currentTimeMillis());
>>>>>>> bbca1b8d
      }
    }

    // Make sure the index settings are up to date.
    initAnalysis(esSettings);

    // And building our ES Node
    node = NodeBuilder.nodeBuilder()
      .settings(esSettings)
      .build().start();

    node.client().admin().indices()
      .preparePutTemplate("default")
      .setTemplate("*")
      .addMapping("_default_", "{\"dynamic\": \"strict\"}")
      .get();
  }

  @Override
  public boolean isReady() {
    return node.client().admin().cluster().prepareHealth()
      .setWaitForYellowStatus()
      .setTimeout(TimeValue.timeValueSeconds(3L))
      .get()
      .getStatus() != ClusterHealthStatus.RED;
  }

  @Override
  public void awaitStop() {
    while (node != null && !node.isClosed()) {
      try {
        Thread.sleep(200L);
      } catch (InterruptedException e) {
        // Ignore
      }
    }
  }

  private void initAnalysis(ImmutableSettings.Builder esSettings) {
    esSettings

      // Disallow dynamic mapping (too expensive)
      .put("index.mapper.dynamic", false)

      // Sortable text analyzer
      .put("index.analysis.analyzer.sortable.type", "custom")
      .put("index.analysis.analyzer.sortable.tokenizer", "keyword")
      .putArray("index.analysis.analyzer.sortable.filter", "trim", "lowercase", "truncate")

      // Edge NGram index-analyzer
      .put("index.analysis.analyzer.index_grams.type", "custom")
      .put("index.analysis.analyzer.index_grams.tokenizer", "whitespace")
      .putArray("index.analysis.analyzer.index_grams.filter", "trim", "lowercase", "gram_filter")

      // Edge NGram search-analyzer
      .put("index.analysis.analyzer.search_grams.type", "custom")
      .put("index.analysis.analyzer.search_grams.tokenizer", "whitespace")
      .putArray("index.analysis.analyzer.search_grams.filter", "trim", "lowercase")

      // Word index-analyzer
      .put("index.analysis.analyzer.index_words.type", "custom")
      .put("index.analysis.analyzer.index_words.tokenizer", "standard")
      .putArray("index.analysis.analyzer.index_words.filter",
        "standard", "word_filter", "lowercase", "stop", "asciifolding", "porter_stem")

      // Word search-analyzer
      .put("index.analysis.analyzer.search_words.type", "custom")
      .put("index.analysis.analyzer.search_words.tokenizer", "standard")
      .putArray("index.analysis.analyzer.search_words.filter",
        "standard", "lowercase", "stop", "asciifolding", "porter_stem")

      // Edge NGram filter
      .put("index.analysis.filter.gram_filter.type", "edgeNGram")
      .put("index.analysis.filter.gram_filter.min_gram", 2)
      .put("index.analysis.filter.gram_filter.max_gram", 15)
      .putArray("index.analysis.filter.gram_filter.token_chars", "letter", "digit", "punctuation", "symbol")

      // Word filter
      .put("index.analysis.filter.word_filter.type", "word_delimiter")
      .put("index.analysis.filter.word_filter.generate_word_parts", true)
      .put("index.analysis.filter.word_filter.catenate_words", true)
      .put("index.analysis.filter.word_filter.catenate_numbers", true)
      .put("index.analysis.filter.word_filter.catenate_all", true)
      .put("index.analysis.filter.word_filter.split_on_case_change", true)
      .put("index.analysis.filter.word_filter.preserve_original", true)
      .put("index.analysis.filter.word_filter.split_on_numerics", true)
      .put("index.analysis.filter.word_filter.stem_english_possessive", true)

      // Path Analyzer
      .put("index.analysis.analyzer.path_analyzer.type", "custom")
      .put("index.analysis.analyzer.path_analyzer.tokenizer", "path_hierarchy");

  }

  private File esHomeDir() {
    return props.nonNullValueAsFile(SONAR_PATH_HOME);
  }

  private File esDataDir() {
    String dataDir = props.value(SONAR_PATH_DATA);
    if (StringUtils.isNotEmpty(dataDir)) {
      return new File(dataDir, "es");
    }
    return new File(esHomeDir(), "data/es");
  }

  private File esLogDir() {
    String logDir = props.value(SONAR_PATH_LOG);
    if (StringUtils.isNotEmpty(logDir)) {
      return new File(logDir);
    }
    return new File(esHomeDir(), "log");
  }

  private File esWorkDir() {
    String workDir = props.value(SONAR_PATH_TEMP);
    if (StringUtils.isNotEmpty(workDir)) {
      return new File(workDir);
    }
    return new File(esHomeDir(), "temp");
  }

  @Override
  public synchronized void stop() {
    if (!node.isClosed()) {
      node.close();
    }
  }

  public static void main(String... args) {
    ProcessEntryPoint entryPoint = ProcessEntryPoint.createForArguments(args);
    new ProcessLogging().configure(entryPoint.getProps(), "/org/sonar/search/logback.xml");
    SearchServer searchServer = new SearchServer(entryPoint.getProps());
    entryPoint.launch(searchServer);
  }
}<|MERGE_RESOLUTION|>--- conflicted
+++ resolved
@@ -76,69 +76,7 @@
   }
 
   @Override
-  public void start() {
-<<<<<<< HEAD
-    synchronized (lock) {
-      Integer port = props.valueAsInt(ES_PORT_PROPERTY);
-      String clusterName = props.value(ES_CLUSTER_PROPERTY);
-
-      LoggerFactory.getLogger(SearchServer.class).info("Starting ES[{}] on port: {}", clusterName, port);
-
-      ImmutableSettings.Builder esSettings = ImmutableSettings.settingsBuilder()
-
-        // Disable MCast
-        .put("discovery.zen.ping.multicast.enabled", "false")
-
-          // Index storage policies
-        .put("index.number_of_shards", "1")
-        .put("index.number_of_replicas", MINIMUM_INDEX_REPLICATION)
-        .put("index.store.type", "mmapfs")
-
-          // Install our own listUpdate scripts
-        .put("script.default_lang", "native")
-        .put("script.native." + ListUpdate.NAME + ".type", ListUpdate.UpdateListScriptFactory.class.getName())
-
-          // Node is pure transport
-        .put("transport.tcp.port", port)
-        .put("http.enabled", false)
-
-          // Setting up ES paths
-        .put("path.data", esDataDir().getAbsolutePath())
-        .put("path.work", esWorkDir().getAbsolutePath())
-        .put("path.logs", esLogDir().getAbsolutePath());
-
-      if (!nodes.isEmpty()) {
-
-        LoggerFactory.getLogger(SearchServer.class).info("Joining ES cluster with master: {}", nodes);
-        esSettings.put("discovery.zen.ping.unicast.hosts", StringUtils.join(nodes, ","));
-        esSettings.put("node.master", false);
-        // Enforce a N/2+1 number of masters in cluster
-        esSettings.put("discovery.zen.minimum_master_nodes", 1);
-        // Change master pool requirement when in distributed mode
-        // esSettings.put("discovery.zen.minimum_master_nodes", (int) Math.floor(nodes.size() / 2.0) + 1);
-      }
-
-      // Enable marvel's index creation:
-      esSettings.put("action.auto_create_index", ".marvel-*");
-      // If we're collecting indexing data send them to the Marvel host(s)
-      if (!marvels.isEmpty()) {
-        esSettings.put("marvel.agent.exporter.es.hosts", StringUtils.join(marvels, ","));
-      }
-
-      // Set cluster coordinates
-      esSettings.put("cluster.name", clusterName);
-      esSettings.put("node.rack_id", props.value(SONAR_NODE_NAME, "unknown"));
-      esSettings.put("cluster.routing.allocation.awareness.attributes", "rack_id");
-      if (props.contains(SONAR_NODE_NAME)) {
-        esSettings.put("node.name", props.value(SONAR_NODE_NAME));
-      } else {
-        try {
-          esSettings.put("node.name", InetAddress.getLocalHost().getHostName());
-        } catch (Exception e) {
-          LoggerFactory.getLogger(SearchServer.class).warn("Could not determine hostname", e);
-          esSettings.put("node.name", "sq-" + System.currentTimeMillis());
-        }
-=======
+  public synchronized void start() {
     Integer port = props.valueAsInt(ES_PORT_PROPERTY);
     String clusterName = props.value(ES_CLUSTER_PROPERTY);
 
@@ -150,13 +88,9 @@
       .put("discovery.zen.ping.multicast.enabled", "false")
 
       // Index storage policies
-      .put("index.merge.policy.max_merge_at_once", "200")
-      .put("index.merge.policy.segments_per_tier", "200")
       .put("index.number_of_shards", "1")
       .put("index.number_of_replicas", MINIMUM_INDEX_REPLICATION)
       .put("index.store.type", "mmapfs")
-      .put("indices.store.throttle.type", "merge")
-      .put("indices.store.throttle.max_bytes_per_sec", "200mb")
 
       // Install our own listUpdate scripts
       .put("script.default_lang", "native")
@@ -180,6 +114,13 @@
       esSettings.put("discovery.zen.minimum_master_nodes", 1);
       // Change master pool requirement when in distributed mode
       // esSettings.put("discovery.zen.minimum_master_nodes", (int) Math.floor(nodes.size() / 2.0) + 1);
+    }
+
+    // Enable marvel's index creation:
+    esSettings.put("action.auto_create_index", ".marvel-*");
+    // If we're collecting indexing data send them to the Marvel host(s)
+    if (!marvels.isEmpty()) {
+      esSettings.put("marvel.agent.exporter.es.hosts", StringUtils.join(marvels, ","));
     }
 
     // Set cluster coordinates
@@ -194,7 +135,6 @@
       } catch (Exception e) {
         LoggerFactory.getLogger(SearchServer.class).warn("Could not determine hostname", e);
         esSettings.put("node.name", "sq-" + System.currentTimeMillis());
->>>>>>> bbca1b8d
       }
     }
 
