/*
 * SonarQube, open source software quality management tool.
 * Copyright (C) 2008-2014 SonarSource
 * mailto:contact AT sonarsource DOT com
 *
 * SonarQube is free software; you can redistribute it and/or
 * modify it under the terms of the GNU Lesser General Public
 * License as published by the Free Software Foundation; either
 * version 3 of the License, or (at your option) any later version.
 *
 * SonarQube is distributed in the hope that it will be useful,
 * but WITHOUT ANY WARRANTY; without even the implied warranty of
 * MERCHANTABILITY or FITNESS FOR A PARTICULAR PURPOSE.  See the GNU
 * Lesser General Public License for more details.
 *
 * You should have received a copy of the GNU Lesser General Public License
 * along with this program; if not, write to the Free Software Foundation,
 * Inc., 51 Franklin Street, Fifth Floor, Boston, MA  02110-1301, USA.
 */
package org.sonar.batch.scan;

<<<<<<< HEAD
import org.slf4j.Logger;
import org.slf4j.LoggerFactory;
=======
import org.apache.commons.lang.StringUtils;
>>>>>>> ca7e234b
import org.sonar.api.BatchComponent;
import org.sonar.api.resources.Resource;
import org.sonar.api.resources.ResourceUtils;
import org.sonar.api.utils.HttpDownloader;
import org.sonar.api.utils.TimeProfiler;
import org.sonar.batch.bootstrap.AnalysisMode;
import org.sonar.batch.bootstrap.ServerClient;
import org.sonar.core.source.db.SnapshotSourceDao;

import javax.annotation.CheckForNull;

public class LastSnapshots implements BatchComponent {

  private static final Logger LOG = LoggerFactory.getLogger(LastSnapshots.class);

  private final AnalysisMode analysisMode;
  private final ServerClient server;
  private final SnapshotSourceDao sourceDao;

  public LastSnapshots(AnalysisMode analysisMode, SnapshotSourceDao dao, ServerClient server) {
    this.analysisMode = analysisMode;
    this.sourceDao = dao;
    this.server = server;
  }

  @CheckForNull
  public String getSource(Resource resource) {
    String source = null;
    if (ResourceUtils.isFile(resource)) {
      if (analysisMode.isPreview()) {
        source = loadSourceFromWs(resource);
      } else {
        source = loadSourceFromDb(resource);
      }
    }
    return StringUtils.defaultString(source, "");
  }

  @CheckForNull
  private String loadSourceFromWs(Resource resource) {
    TimeProfiler profiler = new TimeProfiler(LOG).start("Load previous source code of: " + resource.getEffectiveKey()).setLevelToDebug();
    try {
      return server.request("/api/sources?resource=" + resource.getEffectiveKey() + "&format=txt", "GET", false, analysisMode.getPreviewReadTimeoutSec() * 1000);
    } catch (HttpDownloader.HttpException he) {
      if (he.getResponseCode() == 404) {
        return "";
      }
      throw he;
    } finally {
      profiler.stop();
    }
  }

  @CheckForNull
  private String loadSourceFromDb(Resource resource) {
    return sourceDao.selectSnapshotSourceByComponentKey(resource.getEffectiveKey());
  }
}<|MERGE_RESOLUTION|>--- conflicted
+++ resolved
@@ -19,12 +19,8 @@
  */
 package org.sonar.batch.scan;
 
-<<<<<<< HEAD
 import org.slf4j.Logger;
 import org.slf4j.LoggerFactory;
-=======
-import org.apache.commons.lang.StringUtils;
->>>>>>> ca7e234b
 import org.sonar.api.BatchComponent;
 import org.sonar.api.resources.Resource;
 import org.sonar.api.resources.ResourceUtils;
@@ -50,9 +46,8 @@
     this.server = server;
   }
 
-  @CheckForNull
   public String getSource(Resource resource) {
-    String source = null;
+    String source = "";
     if (ResourceUtils.isFile(resource)) {
       if (analysisMode.isPreview()) {
         source = loadSourceFromWs(resource);
@@ -60,10 +55,9 @@
         source = loadSourceFromDb(resource);
       }
     }
-    return StringUtils.defaultString(source, "");
+    return source;
   }
 
-  @CheckForNull
   private String loadSourceFromWs(Resource resource) {
     TimeProfiler profiler = new TimeProfiler(LOG).start("Load previous source code of: " + resource.getEffectiveKey()).setLevelToDebug();
     try {
