/*
 * SonarQube, open source software quality management tool.
 * Copyright (C) 2008-2014 SonarSource
 * mailto:contact AT sonarsource DOT com
 *
 * SonarQube is free software; you can redistribute it and/or
 * modify it under the terms of the GNU Lesser General Public
 * License as published by the Free Software Foundation; either
 * version 3 of the License, or (at your option) any later version.
 *
 * SonarQube is distributed in the hope that it will be useful,
 * but WITHOUT ANY WARRANTY; without even the implied warranty of
 * MERCHANTABILITY or FITNESS FOR A PARTICULAR PURPOSE.  See the GNU
 * Lesser General Public License for more details.
 *
 * You should have received a copy of the GNU Lesser General Public License
 * along with this program; if not, write to the Free Software Foundation,
 * Inc., 51 Franklin Street, Fifth Floor, Boston, MA  02110-1301, USA.
 */
package org.sonar.batch.design;

import com.google.gson.Gson;
import com.google.gson.GsonBuilder;
import com.google.gson.JsonArray;
import com.google.gson.JsonDeserializationContext;
import com.google.gson.JsonDeserializer;
import com.google.gson.JsonElement;
import com.google.gson.JsonObject;
import com.google.gson.reflect.TypeToken;
import org.apache.maven.artifact.Artifact;
import org.apache.maven.artifact.factory.ArtifactFactory;
import org.apache.maven.artifact.metadata.ArtifactMetadataSource;
import org.apache.maven.artifact.repository.ArtifactRepository;
import org.apache.maven.artifact.resolver.ArtifactCollector;
import org.apache.maven.shared.dependency.tree.DependencyNode;
import org.apache.maven.shared.dependency.tree.DependencyTreeBuilder;
import org.apache.maven.shared.dependency.tree.DependencyTreeBuilderException;
import org.apache.maven.shared.dependency.tree.filter.AncestorOrSelfDependencyNodeFilter;
import org.apache.maven.shared.dependency.tree.filter.DependencyNodeFilter;
import org.apache.maven.shared.dependency.tree.filter.StateDependencyNodeFilter;
import org.apache.maven.shared.dependency.tree.traversal.BuildingDependencyNodeVisitor;
import org.apache.maven.shared.dependency.tree.traversal.CollectingDependencyNodeVisitor;
import org.apache.maven.shared.dependency.tree.traversal.DependencyNodeVisitor;
import org.apache.maven.shared.dependency.tree.traversal.FilteringDependencyNodeVisitor;
import org.slf4j.Logger;
import org.slf4j.LoggerFactory;
import org.sonar.api.batch.Sensor;
import org.sonar.api.batch.SensorContext;
import org.sonar.api.batch.SonarIndex;
import org.sonar.api.batch.SupportedEnvironment;
import org.sonar.api.config.Settings;
import org.sonar.api.design.Dependency;
import org.sonar.api.resources.Library;
import org.sonar.api.resources.Project;
import org.sonar.api.resources.Resource;
import org.sonar.api.utils.SonarException;
import org.sonar.batch.index.ResourcePersister;

import java.lang.reflect.Type;
import java.util.ArrayList;
import java.util.Collection;
import java.util.List;

@SupportedEnvironment("maven")
public class MavenDependenciesSensor implements Sensor {

  private static final String SONAR_MAVEN_PROJECT_DEPENDENCY = "sonar.maven.projectDependencies";

  private static final Logger LOG = LoggerFactory.getLogger(MavenDependenciesSensor.class);

  private final ArtifactRepository localRepository;
  private final ArtifactFactory artifactFactory;
  private final ArtifactMetadataSource artifactMetadataSource;
  private final ArtifactCollector artifactCollector;
  private final DependencyTreeBuilder treeBuilder;
  private final SonarIndex index;
  private final Settings settings;
  private final ResourcePersister resourcePersister;

  public MavenDependenciesSensor(Settings settings, ArtifactRepository localRepository, ArtifactFactory artifactFactory, ArtifactMetadataSource artifactMetadataSource,
    ArtifactCollector artifactCollector, DependencyTreeBuilder treeBuilder, SonarIndex index, ResourcePersister resourcePersister) {
    this.settings = settings;
    this.localRepository = localRepository;
    this.artifactFactory = artifactFactory;
    this.artifactMetadataSource = artifactMetadataSource;
    this.artifactCollector = artifactCollector;
    this.index = index;
    this.treeBuilder = treeBuilder;
    this.resourcePersister = resourcePersister;
  }

  /**
   * Used with SQ Maven plugin 2.5+
   */
  public MavenDependenciesSensor(Settings settings, SonarIndex index, ResourcePersister resourcePersister) {
    this(settings, null, null, null, null, null, index, resourcePersister);
  }

  @Override
  public boolean shouldExecuteOnProject(Project project) {
    return true;
  }

  private static class InputDependency {

    private final String key;

    private final String version;

    private String scope;

    List<InputDependency> dependencies = new ArrayList<InputDependency>();

    public InputDependency(String key, String version) {
      this.key = key;
      this.version = version;
    }

    public String key() {
      return key;
    }

    public String version() {
      return version;
    }

    public String scope() {
      return scope;
    }

    public InputDependency setScope(String scope) {
      this.scope = scope;
      return this;
    }

    public List<InputDependency> dependencies() {
      return dependencies;
    }
  }

  private static class DependencyDeserializer implements JsonDeserializer<InputDependency> {

    @Override
    public InputDependency deserialize(JsonElement json, Type typeOfT, JsonDeserializationContext context) {

      JsonObject dep = json.getAsJsonObject();
      String key = dep.get("k").getAsString();
      String version = dep.get("v").getAsString();
      InputDependency result = new InputDependency(key, version);
      result.setScope(dep.get("s").getAsString());
      JsonElement subDeps = dep.get("d");
      if (subDeps != null) {
        JsonArray arrayOfSubDeps = subDeps.getAsJsonArray();
        for (JsonElement e : arrayOfSubDeps) {
          result.dependencies().add(deserialize(e, typeOfT, context));
        }
      }
      return result;
    }

  }

  @Override
  public void analyse(final Project project, final SensorContext context) {
    if (settings.hasKey(SONAR_MAVEN_PROJECT_DEPENDENCY)) {
      LOG.debug("Using dependency provided by property " + SONAR_MAVEN_PROJECT_DEPENDENCY);
      String depsAsJson = settings.getString(SONAR_MAVEN_PROJECT_DEPENDENCY);
      Collection<InputDependency> deps;
      try {
        GsonBuilder gsonBuilder = new GsonBuilder();
        gsonBuilder.registerTypeAdapter(InputDependency.class, new DependencyDeserializer());
        Gson gson = gsonBuilder.create();

        Type collectionType = new TypeToken<Collection<InputDependency>>() {
        }.getType();
        deps = gson.fromJson(depsAsJson, collectionType);
        saveDependencies(project, project, deps, context);
      } catch (Exception e) {
        throw new IllegalStateException("Unable to deserialize dependency information: " + depsAsJson, e);
      }
    } else if (treeBuilder != null) {
      computeDependencyTree(project, context);
    }
  }

  private void computeDependencyTree(final Project project, final SensorContext context) {
    LOG.warn("Computation of Maven dependencies by SonarQube is deprecated. Please update the version of SonarQube Maven plugin to 2.5+");
    try {
      DependencyNode root = treeBuilder.buildDependencyTree(project.getPom(), localRepository, artifactFactory, artifactMetadataSource, null, artifactCollector);

      DependencyNodeVisitor visitor = new BuildingDependencyNodeVisitor(new DependencyNodeVisitor() {
        @Override
        public boolean visit(DependencyNode node) {
          return true;
        }

        @Override
        public boolean endVisit(DependencyNode node) {
          if (node.getParent() != null && node.getParent() != node) {
            saveDependency(project, node, context);
          }
          return true;
        }
      });

      // mode verbose OFF : do not show the same lib many times
      DependencyNodeFilter filter = StateDependencyNodeFilter.INCLUDED;

      CollectingDependencyNodeVisitor collectingVisitor = new CollectingDependencyNodeVisitor();
      DependencyNodeVisitor firstPassVisitor = new FilteringDependencyNodeVisitor(collectingVisitor, filter);
      root.accept(firstPassVisitor);

      DependencyNodeFilter secondPassFilter = new AncestorOrSelfDependencyNodeFilter(collectingVisitor.getNodes());
      visitor = new FilteringDependencyNodeVisitor(visitor, secondPassFilter);

      root.accept(visitor);

    } catch (DependencyTreeBuilderException e) {
      throw new SonarException("Can not load the graph of dependencies of the project " + project.getKey(), e);
    }
  }

  private void saveDependencies(Project project, Resource from, Collection<InputDependency> deps, SensorContext context) {
    for (InputDependency inputDep : deps) {
      Resource to = toResource(project, inputDep, context);
      Dependency dependency = new Dependency(from, to);
      dependency.setUsage(inputDep.scope());
      dependency.setWeight(1);
      context.saveDependency(dependency);
      if (!inputDep.dependencies().isEmpty()) {
        saveDependencies(project, to, inputDep.dependencies(), context);
      }
    }
  }

  private Resource toResource(Project project, InputDependency dependency, SensorContext context) {
    Project depProject = new Project(dependency.key(), project.getBranch(), dependency.key());
    Resource result = context.getResource(depProject);
    if (result == null || !((Project) result).getAnalysisVersion().equals(dependency.version())) {
<<<<<<< HEAD
      Library lib = new Library(project.getKey(), dependency.version());
      index.addResource(lib);
      // Temporary hack since we need snapshot id to persist dependencies
      resourcePersister.persist();
=======
      Library lib = new Library(dependency.key(), dependency.version());
      context.saveResource(lib);
>>>>>>> 740ff808
      result = context.getResource(lib);
    }
    return result;
  }

  protected void saveDependency(final Project project, DependencyNode node, SensorContext context) {
    Resource from = (node.getParent().getParent() == null) ? index.getProject() : toResource(project, node.getParent().getArtifact(), context);
    Resource to = toResource(project, node.getArtifact(), context);
    Dependency dependency = new Dependency(from, to);
    dependency.setUsage(node.getArtifact().getScope());
    dependency.setWeight(1);
    context.saveDependency(dependency);
  }

  protected Resource toResource(final Project project, Artifact artifact, SensorContext context) {
    Project depWithBranch = Project.createFromMavenIds(artifact.getGroupId(), artifact.getArtifactId(), project.getBranch());
    Resource result = context.getResource(depWithBranch);
    if (result == null || !((Project) result).getAnalysisVersion().equals(artifact.getBaseVersion())) {
      Library lib = Library.createFromMavenIds(artifact.getGroupId(), artifact.getArtifactId(), artifact.getBaseVersion());
      index.addResource(lib);
      // Temporary hack since we need snapshot id to persist dependencies
      resourcePersister.persist();
      result = context.getResource(lib);
    }
    return result;
  }

  @Override
  public String toString() {
    return "Maven dependencies";
  }
}<|MERGE_RESOLUTION|>--- conflicted
+++ resolved
@@ -237,15 +237,10 @@
     Project depProject = new Project(dependency.key(), project.getBranch(), dependency.key());
     Resource result = context.getResource(depProject);
     if (result == null || !((Project) result).getAnalysisVersion().equals(dependency.version())) {
-<<<<<<< HEAD
-      Library lib = new Library(project.getKey(), dependency.version());
+      Library lib = new Library(dependency.key(), dependency.version());
       index.addResource(lib);
       // Temporary hack since we need snapshot id to persist dependencies
       resourcePersister.persist();
-=======
-      Library lib = new Library(dependency.key(), dependency.version());
-      context.saveResource(lib);
->>>>>>> 740ff808
       result = context.getResource(lib);
     }
     return result;
